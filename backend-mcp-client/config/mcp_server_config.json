{
  "mcpServers": {
<<<<<<< HEAD
=======
    "kappa": {
      "command": "node",
      "args": [
        "../custom-mcp-servers/kappa-mcp/dist/index.js"
      ],
      "timeout": 60000
    },
>>>>>>> 9ecddf1b
    "pubtator": {
      "command": "node",
      "args": [
        "../custom-mcp-servers/pubtator-mcp/dist/index.js"
      ],
      "timeout": 60000
    },
    "dgidb": {
      "command": "node",
      "args": [
        "../custom-mcp-servers/dgidb-mcp/dist/index.js"
      ],
      "timeout": 30000
    },
    "gene-enrich": {
      "command": "node",
      "args": [
        "../custom-mcp-servers/gene-enrich-mcp/dist/index.js"
      ],
      "timeout": 30000
    },
    "ttd": {
      "command": "node",
      "args": [
        "../custom-mcp-servers/ttd-mcp/dist/index.js"
      ],
      "timeout": 30000
    },
    "annotation": {
      "command": "node",
      "args": [
        "../custom-mcp-servers/annotation-mcp/dist/index.js"
      ],
      "timeout": 30000
    },
    "microbiome": {
      "command": "node",
      "args": [
        "../custom-mcp-servers/microbiome-mcp/dist/index.js"
      ],
      "timeout": 30000
    },
    "drugcentral": {
      "command": "node",
      "args": [
        "../custom-mcp-servers/drugcentral-mcp/dist/index.js"
      ],
      "timeout": 30000
    },
    "grant-fetch": {
      "command": "node",
      "args": [
        "../custom-mcp-servers/grant-fetch-mcp/dist/index.js"
      ],
      "timeout": 30000
    },
    "translator3": {
      "command": "node",
      "args": [
        "../custom-mcp-servers/translator3-mcp/dist/index.js"
      ],
      "timeout": 60000
    },
    "pubmed": {
      "command": "node",
      "args": [
        "../custom-mcp-servers/pubmed-mcp/dist/index.js"
      ],
      "env": {
        "NCBI_API_KEY": "${NCBI_API_KEY}",
        "NCBI_TOOL_EMAIL": "${NCBI_TOOL_EMAIL}"
      }
    },
    "gene-fetcher": {
      "command": "node",
      "args": [
        "../custom-mcp-servers/gene-fetcher/dist/index.js"
      ],
      "env": {
        "NCBI_EMAIL": "${NCBI_EMAIL}",
        "NCBI_API_KEY": "${NCBI_API_KEY}"
      }
    },
    "gtex-fetcher": {
      "command": "node",
      "args": [
        "../custom-mcp-servers/gtex-fetcher/dist/index.js"
      ]
    },
    "server-sequential-thinking": {
      "command": "node",
      "args": [
        "../node_modules/@modelcontextprotocol/server-sequential-thinking/dist/index.js"
      ]
    },
    "memory": {
      "command": "node",
      "args": [
        "../node_modules/@modelcontextprotocol/server-memory/dist/index.js"
      ]
    },
    "string-db": {
      "command": "node",
      "args": [
        "../custom-mcp-servers/string-db-mcp/dist/index.js"
      ]
    },

    "medik-mcp2": {
      "command": "node",
      "args": [
        "../custom-mcp-servers/medik-mcp2/dist/index.js"
      ]
    },

    "arax-mcp": {
      "command": "node",
      "args": [
        "../custom-mcp-servers/arax-mcp/dist/index.js"
      ],
      "timeout": 120000
    },
    "arax-pathfinder": {
      "command": "node",
      "args": [
        "../custom-mcp-servers/arax-pathfinder/dist/index.js"
      ],
      "timeout": 60000
    },
    "translator-mcp": {
      "command": "node",
      "args": [
        "../custom-mcp-servers/translator-mcp/dist/index.js"
      ],
      "timeout": 120000
    },
    "python": {
      "command": "node",
      "args": [
        "../custom-mcp-servers/python-mcp/dist/index.js"
      ]
    },
    "r": {
      "command": "node",
      "args": [
        "../custom-mcp-servers/r-mcp/dist/index.js"
      ]
    },
    "racket": {
      "command": "node",
      "args": [
        "../custom-mcp-servers/racket-mcp/dist/index.js"
      ]
    },
    "id-finder": {
      "command": "node",
      "args": [
        "../custom-mcp-servers/id-finder-mcp/dist/index.js"
      ]
    },
    "aims-review": {
      "command": "node",
      "args": [
        "../custom-mcp-servers/aims-review-mcp/dist/index.js"
      ]
    },
    "pkded-mcp": {
      "command": "node",
      "args": [
        "../custom-mcp-servers/pkded-mcp/dist/index.js"
      ]
    },
    "medik-litsearch": {
      "command": "node",
      "args": [
        "../custom-mcp-servers/medik-litsearch-mcp/dist/index.js"
      ]
    },
    "variant-litsearch": {
      "command": "node",
      "args": [
        "../custom-mcp-servers/variant-litsearch-mcp/dist/index.js"
      ]
    },
    "wiki-disease": {
      "command": "node",
      "args": [
        "../custom-mcp-servers/wiki-disease-mcp/dist/index.js"
      ]
    },
    "hpa": {
      "command": "node",
      "args": [
        "../custom-mcp-servers/hpa-mcp/dist/index.js"
      ]
    },
    "variant-domain": {
      "command": "node",
      "args": [
        "../custom-mcp-servers/variant-domain-mcp/dist/index.js"
      ]
    },

    "chembl-moa": {
      "command": "node",
      "args": [
        "../custom-mcp-servers/chembl-mcp/dist/index.js"
      ],
      "timeout": 60000
    },
    "smart-api": {
      "command": "node",
      "args": [
        "../custom-mcp-servers/smart-api-mcp/dist/index.js"
      ],
      "timeout": 30000
    },
    "pfocr": {
      "command": "node",
      "args": [
        "../custom-mcp-servers/pfocr-mcp/dist/index.js"
      ],
      "timeout": 30000
    },
    "graph-mode-mcp": {
      "command": "node",
      "args": [
        "../custom-mcp-servers/graphModeMCPs/graphmodeBaseMCP/dist/index.js"
      ],
      "disabled": false,
      "env": {
        "API_BASE_URL": "http://localhost:3001",
        "NODE_ENV": "development"
      },
      "description": "Graph Mode MCP - Handles removal and filtering operations for knowledge graphs"
    },
    "graphmode-pubtator-mcp": {
      "command": "node",
      "args": [
        "../custom-mcp-servers/graphModeMCPs/graphmodePubTatorMCP/dist/index.js"
      ],
      "timeout": 60000,
      "env": {
        "API_BASE_URL": "http://localhost:3001",
        "NODE_ENV": "development"
      },
      "description": "Graph Mode PubTator MCP - Adds biomedical entities from PubTator to knowledge graphs"
    }
  }
}<|MERGE_RESOLUTION|>--- conflicted
+++ resolved
@@ -1,7 +1,5 @@
 {
   "mcpServers": {
-<<<<<<< HEAD
-=======
     "kappa": {
       "command": "node",
       "args": [
@@ -9,7 +7,6 @@
       ],
       "timeout": 60000
     },
->>>>>>> 9ecddf1b
     "pubtator": {
       "command": "node",
       "args": [
